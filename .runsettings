<?xml version="1.0" encoding="utf-8"?>
<RunSettings>
  <!-- Specify a deterministic output directory -->
  <RunConfiguration>
    <ResultsDirectory>.\coverage</ResultsDirectory>
  </RunConfiguration>

<<<<<<< HEAD
  <!-- Configuration for coverlet data collector -->
  <DataCollectionRunSettings>
    <DataCollectors>
      <DataCollector friendlyName="XPlat Code Coverage" uri="datacollector://Microsoft/CodeCoverage/2.0" assemblyQualifiedName="coverlet.collector.DataCollectors.CoverletInProcDataCollector, coverlet.collector, Version=6.0.4.0, Culture=neutral, PublicKeyToken=null">
        <Configuration>
          <Format>opencover</Format>
          <OutputPath>coverage.opencover.xml</OutputPath>
          <Exclude>[*Test*]*,[*Tests*]*</Exclude>
          <ExcludeByFile>**/obj/**/*</ExcludeByFile>
        </Configuration>
      </DataCollector>
    </DataCollectors>
  </DataCollectionRunSettings>
=======
>>>>>>> 79e0e417
</RunSettings><|MERGE_RESOLUTION|>--- conflicted
+++ resolved
@@ -4,8 +4,11 @@
   <RunConfiguration>
     <ResultsDirectory>.\coverage</ResultsDirectory>
   </RunConfiguration>
+  <!-- Specify a deterministic output directory -->
+  <RunConfiguration>
+    <ResultsDirectory>.\coverage</ResultsDirectory>
+  </RunConfiguration>
 
-<<<<<<< HEAD
   <!-- Configuration for coverlet data collector -->
   <DataCollectionRunSettings>
     <DataCollectors>
@@ -19,6 +22,4 @@
       </DataCollector>
     </DataCollectors>
   </DataCollectionRunSettings>
-=======
->>>>>>> 79e0e417
 </RunSettings>